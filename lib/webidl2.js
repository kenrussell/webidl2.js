--- conflicted
+++ resolved
@@ -781,11 +781,8 @@
                     ret.members.push(cnt);
                     continue;
                 }
-<<<<<<< HEAD
                 var mem = (opt.allowNestedTypedefs && typedef(store ? mems : null)) ||
-=======
-                var mem = iterable(store ? mems : null) ||
->>>>>>> 5be03817
+                          iterable(store ? mems : null) ||
                           serialiser(store ? mems : null) ||
                           attribute(store ? mems : null) ||
                           operation(store ? mems : null) ||
